--- conflicted
+++ resolved
@@ -185,7 +185,6 @@
 }
 
 // Save writes the spec into w.
-<<<<<<< HEAD
 func (g Generator) Save(w io.Writer, exportOpts ExportOptions) (err error) {
 	var data []byte
 
@@ -194,10 +193,6 @@
 	} else {
 		data, err = json.MarshalIndent(g.spec, "", "\t")
 	}
-=======
-func (g *Generator) Save(w io.Writer) error {
-	data, err := json.MarshalIndent(g.spec, "", "\t")
->>>>>>> 208e0ebd
 	if err != nil {
 		return err
 	}
@@ -211,11 +206,8 @@
 }
 
 // SaveToFile writes the spec into a file.
-<<<<<<< HEAD
 func (g Generator) SaveToFile(path string, exportOpts ExportOptions) error {
-=======
-func (g *Generator) SaveToFile(path string) error {
->>>>>>> 208e0ebd
+
 	f, err := os.Create(path)
 	if err != nil {
 		return err
@@ -454,294 +446,6 @@
 	delete(g.spec.Linux.Sysctl, key)
 }
 
-<<<<<<< HEAD
-=======
-// SetLinuxSeccompDefault sets g.spec.Linux.Seccomp.DefaultAction.
-func (g *Generator) SetLinuxSeccompDefault(sdefault string) error {
-	switch sdefault {
-	case "":
-	case "SCMP_ACT_KILL":
-	case "SCMP_ACT_TRAP":
-	case "SCMP_ACT_ERRNO":
-	case "SCMP_ACT_TRACE":
-	case "SCMP_ACT_ALLOW":
-	default:
-		return fmt.Errorf("seccomp-default must be empty or one of " +
-			"SCMP_ACT_KILL|SCMP_ACT_TRAP|SCMP_ACT_ERRNO|SCMP_ACT_TRACE|" +
-			"SCMP_ACT_ALLOW")
-	}
-
-	if g.spec.Linux.Seccomp == nil {
-		g.spec.Linux.Seccomp = &rspec.Seccomp{}
-	}
-
-	g.spec.Linux.Seccomp.DefaultAction = rspec.Action(sdefault)
-	return nil
-}
-
-func checkSeccompArch(arch string) error {
-	switch arch {
-	case "":
-	case "SCMP_ARCH_X86":
-	case "SCMP_ARCH_X86_64":
-	case "SCMP_ARCH_X32":
-	case "SCMP_ARCH_ARM":
-	case "SCMP_ARCH_AARCH64":
-	case "SCMP_ARCH_MIPS":
-	case "SCMP_ARCH_MIPS64":
-	case "SCMP_ARCH_MIPS64N32":
-	case "SCMP_ARCH_MIPSEL":
-	case "SCMP_ARCH_MIPSEL64":
-	case "SCMP_ARCH_MIPSEL64N32":
-	default:
-		return fmt.Errorf("seccomp-arch must be empty or one of " +
-			"SCMP_ARCH_X86|SCMP_ARCH_X86_64|SCMP_ARCH_X32|SCMP_ARCH_ARM|" +
-			"SCMP_ARCH_AARCH64SCMP_ARCH_MIPS|SCMP_ARCH_MIPS64|" +
-			"SCMP_ARCH_MIPS64N32|SCMP_ARCH_MIPSEL|SCMP_ARCH_MIPSEL64|" +
-			"SCMP_ARCH_MIPSEL64N32")
-	}
-	return nil
-}
-
-// ClearLinuxSeccompArch clears g.spec.Linux.Seccomp.Architectures.
-func (g *Generator) ClearLinuxSeccompArch() {
-	if g.spec.Linux.Seccomp == nil {
-		return
-	}
-
-	g.spec.Linux.Seccomp.Architectures = []rspec.Arch{}
-}
-
-// AddLinuxSeccompArch adds sArch into g.spec.Linux.Seccomp.Architectures.
-func (g *Generator) AddLinuxSeccompArch(sArch string) error {
-	if err := checkSeccompArch(sArch); err != nil {
-		return err
-	}
-
-	if g.spec.Linux.Seccomp == nil {
-		g.spec.Linux.Seccomp = &rspec.Seccomp{}
-	}
-
-	g.spec.Linux.Seccomp.Architectures = append(g.spec.Linux.Seccomp.Architectures, rspec.Arch(sArch))
-
-	return nil
-}
-
-// RemoveSeccompArch removes sArch from g.spec.Linux.Seccomp.Architectures.
-func (g *Generator) RemoveSeccompArch(sArch string) error {
-	if err := checkSeccompArch(sArch); err != nil {
-		return err
-	}
-
-	if g.spec.Linux.Seccomp == nil {
-		return nil
-	}
-
-	for i, arch := range g.spec.Linux.Seccomp.Architectures {
-		if string(arch) == sArch {
-			g.spec.Linux.Seccomp.Architectures = append(g.spec.Linux.Seccomp.Architectures[:i], g.spec.Linux.Seccomp.Architectures[i+1:]...)
-			return nil
-		}
-	}
-
-	return nil
-}
-
-func checkSeccompSyscallAction(syscall string) error {
-	switch syscall {
-	case "":
-	case "SCMP_ACT_KILL":
-	case "SCMP_ACT_TRAP":
-	case "SCMP_ACT_ERRNO":
-	case "SCMP_ACT_TRACE":
-	case "SCMP_ACT_ALLOW":
-	default:
-		return fmt.Errorf("seccomp-syscall action must be empty or " +
-			"one of SCMP_ACT_KILL|SCMP_ACT_TRAP|SCMP_ACT_ERRNO|" +
-			"SCMP_ACT_TRACE|SCMP_ACT_ALLOW")
-	}
-	return nil
-}
-
-func checkSeccompSyscallArg(arg string) error {
-	switch arg {
-	case "":
-	case "SCMP_CMP_NE":
-	case "SCMP_CMP_LT":
-	case "SCMP_CMP_LE":
-	case "SCMP_CMP_EQ":
-	case "SCMP_CMP_GE":
-	case "SCMP_CMP_GT":
-	case "SCMP_CMP_MASKED_EQ":
-	default:
-		return fmt.Errorf("seccomp-syscall args must be " +
-			"empty or one of SCMP_CMP_NE|SCMP_CMP_LT|" +
-			"SCMP_CMP_LE|SCMP_CMP_EQ|SCMP_CMP_GE|" +
-			"SCMP_CMP_GT|SCMP_CMP_MASKED_EQ")
-	}
-	return nil
-}
-
-func parseSeccompSyscall(s string) (rspec.Syscall, error) {
-	syscall := strings.Split(s, ":")
-	if len(syscall) != 3 {
-		return rspec.Syscall{}, fmt.Errorf("seccomp sysctl must consist of 3 parameters")
-	}
-	name := syscall[0]
-	if err := checkSeccompSyscallAction(syscall[1]); err != nil {
-		return rspec.Syscall{}, err
-	}
-	action := rspec.Action(syscall[1])
-
-	var Args []rspec.Arg
-	if strings.EqualFold(syscall[2], "") {
-		Args = nil
-	} else {
-		argsslice := strings.Split(syscall[2], ",")
-		for _, argsstru := range argsslice {
-			args := strings.Split(argsstru, "/")
-			if len(args) == 4 {
-				index, err := strconv.Atoi(args[0])
-				value, err := strconv.Atoi(args[1])
-				value2, err := strconv.Atoi(args[2])
-				if err != nil {
-					return rspec.Syscall{}, err
-				}
-				if err := checkSeccompSyscallArg(args[3]); err != nil {
-					return rspec.Syscall{}, err
-				}
-				op := rspec.Operator(args[3])
-				Arg := rspec.Arg{
-					Index:    uint(index),
-					Value:    uint64(value),
-					ValueTwo: uint64(value2),
-					Op:       op,
-				}
-				Args = append(Args, Arg)
-			} else {
-				return rspec.Syscall{}, fmt.Errorf("seccomp-sysctl args error: %s", argsstru)
-			}
-		}
-	}
-
-	return rspec.Syscall{
-		Name:   name,
-		Action: action,
-		Args:   Args,
-	}, nil
-}
-
-// ClearLinuxSeccompSyscall clears g.spec.Linux.Seccomp.Syscalls.
-func (g *Generator) ClearLinuxSeccompSyscall() {
-	if g.spec.Linux.Seccomp == nil {
-		return
-	}
-
-	g.spec.Linux.Seccomp.Syscalls = []rspec.Syscall{}
-}
-
-// AddLinuxSeccompSyscall adds sSyscall into g.spec.Linux.Seccomp.Syscalls.
-func (g *Generator) AddLinuxSeccompSyscall(sSyscall string) error {
-	f, err := parseSeccompSyscall(sSyscall)
-	if err != nil {
-		return err
-	}
-
-	if g.spec.Linux.Seccomp == nil {
-		g.spec.Linux.Seccomp = &rspec.Seccomp{}
-	}
-
-	g.spec.Linux.Seccomp.Syscalls = append(g.spec.Linux.Seccomp.Syscalls, f)
-	return nil
-}
-
-// AddLinuxSeccompSyscallAllow adds seccompAllow into g.spec.Linux.Seccomp.Syscalls.
-func (g *Generator) AddLinuxSeccompSyscallAllow(seccompAllow string) {
-	if g.spec.Linux.Seccomp == nil {
-		g.spec.Linux.Seccomp = &rspec.Seccomp{}
-	}
-
-	syscall := rspec.Syscall{
-		Name:   seccompAllow,
-		Action: "SCMP_ACT_ALLOW",
-	}
-	g.spec.Linux.Seccomp.Syscalls = append(g.spec.Linux.Seccomp.Syscalls, syscall)
-}
-
-// AddLinuxSeccompSyscallErrno adds seccompErrno into g.spec.Linux.Seccomp.Syscalls.
-func (g *Generator) AddLinuxSeccompSyscallErrno(seccompErrno string) {
-	if g.spec.Linux.Seccomp == nil {
-		g.spec.Linux.Seccomp = &rspec.Seccomp{}
-	}
-
-	syscall := rspec.Syscall{
-		Name:   seccompErrno,
-		Action: "SCMP_ACT_ERRNO",
-	}
-	g.spec.Linux.Seccomp.Syscalls = append(g.spec.Linux.Seccomp.Syscalls, syscall)
-}
-
-// RemoveSeccompSyscallByName removes all the seccomp syscalls with the given
-// name from g.spec.Linux.Seccomp.Syscalls.
-func (g *Generator) RemoveSeccompSyscallByName(name string) error {
-	if g.spec.Linux.Seccomp == nil {
-		return nil
-	}
-
-	var r []rspec.Syscall
-	for _, syscall := range g.spec.Linux.Seccomp.Syscalls {
-		if strings.Compare(name, syscall.Name) != 0 {
-			r = append(r, syscall)
-		}
-	}
-	g.spec.Linux.Seccomp.Syscalls = r
-	return nil
-}
-
-// RemoveSeccompSyscallByAction removes all the seccomp syscalls with the given
-// action from g.spec.Linux.Seccomp.Syscalls.
-func (g *Generator) RemoveSeccompSyscallByAction(action string) error {
-	if g.spec.Linux.Seccomp == nil {
-		return nil
-	}
-
-	if err := checkSeccompSyscallAction(action); err != nil {
-		return err
-	}
-
-	var r []rspec.Syscall
-	for _, syscall := range g.spec.Linux.Seccomp.Syscalls {
-		if strings.Compare(action, string(syscall.Action)) != 0 {
-			r = append(r, syscall)
-		}
-	}
-	g.spec.Linux.Seccomp.Syscalls = r
-	return nil
-}
-
-// RemoveSeccompSyscall removes all the seccomp syscalls with the given
-// name and action from g.spec.Linux.Seccomp.Syscalls.
-func (g *Generator) RemoveSeccompSyscall(name string, action string) error {
-	if g.spec.Linux.Seccomp == nil {
-		return nil
-	}
-
-	if err := checkSeccompSyscallAction(action); err != nil {
-		return err
-	}
-
-	var r []rspec.Syscall
-	for _, syscall := range g.spec.Linux.Seccomp.Syscalls {
-		if !(strings.Compare(name, syscall.Name) == 0 &&
-			strings.Compare(action, string(syscall.Action)) == 0) {
-			r = append(r, syscall)
-		}
-	}
-	g.spec.Linux.Seccomp.Syscalls = r
-	return nil
-}
-
->>>>>>> 208e0ebd
 func parseIDMapping(idms string) (rspec.IDMapping, error) {
 	idm := strings.Split(idms, ":")
 	if len(idm) != 3 {
